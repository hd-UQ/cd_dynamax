--- conflicted
+++ resolved
@@ -35,7 +35,7 @@
 state_dim = 3
 emission_dim = 1
 num_sequences = 1000
-num_timesteps = 4
+num_timesteps = 100
 T = 0.01 * num_timesteps
 t_emissions = jnp.array(sorted(jr.uniform(jr.PRNGKey(0), (num_timesteps, 1), minval=0, maxval=T)))
 # drop duplicates
@@ -490,48 +490,9 @@
 # batch_t_emissions = ensure_array_has_batch_dim(t_emissions, (1,))
 batch_t_emissions = jnp.repeat(t_emissions[jnp.newaxis, :, :], batch_emissions.shape[0], axis=0)
 
-<<<<<<< HEAD
-def _new_loss_fn(my_params):
-    batch_lls = vmap(
-        partial(test_model.marginal_log_prob, my_params, filter_hyperparams=filter_hyperparams),
-    )(emissions=batch_emissions, t_emissions=batch_t_emissions, inputs=batch_inputs)
-    lp = test_model.log_prior(my_params) + batch_lls.sum()
-    return -lp / len(batch_emissions)
-loss_grad_fn = value_and_grad(_new_loss_fn)
-## USING THE MANUALLY LOADED PARAMETERS
-this_loss, grads = loss_grad_fn(new_params)
-print(this_loss)
-print(jnp.max(jnp.abs(grads.dynamics.drift.bias2)))
-print(jnp.max(jnp.abs(grads.dynamics.drift.bias1)))
-print(jnp.max(jnp.abs(grads.dynamics.drift.weights1)))
-print(jnp.max(jnp.abs(grads.dynamics.drift.weights2)))
-
-bp()
-
-# Now just run filter on the bad parameters with the same emissions
-# and see if the log likelihood is the same as the loss
-def _new_filter_fn(my_params):
-    filtered_posterior = cdnlgssm_filter(
-        params=my_params, emissions=emissions[em_ind], t_emissions=t_emissions, hyperparams=filter_hyperparams
-    )
-    print(filtered_posterior)
-    return filtered_posterior.marginal_loglik
-
-filter_grad_fn = value_and_grad(_new_filter_fn)
-filter_loss, filter_grads = filter_grad_fn(new_params)
-print(filter_loss)
-print(jnp.max(jnp.abs(filter_grads.dynamics.drift.bias2)))
-print(jnp.max(jnp.abs(filter_grads.dynamics.drift.bias1)))
-print(jnp.max(jnp.abs(filter_grads.dynamics.drift.weights1)))
-print(jnp.max(jnp.abs(filter_grads.dynamics.drift.weights2)))
-
-bp()
-=======
-
 for state_order in ["zeroth", "first", "second"]:
+    filter_hyperparams = EKFHyperParams(state_order=state_order)
     print(f"Computing log likelihood and its gradients for {state_order} order EKF on single emission sequence.")
-    filter_hyperparams = EKFHyperParams(state_order=state_order)
-
     def _new_loss_fn(my_params):
         batch_lls = vmap(
             partial(test_model.marginal_log_prob, my_params, filter_hyperparams=filter_hyperparams),
@@ -546,4 +507,26 @@
     print(jnp.max(jnp.abs(grads.dynamics.drift.bias1)))
     print(jnp.max(jnp.abs(grads.dynamics.drift.weights1)))
     print(jnp.max(jnp.abs(grads.dynamics.drift.weights2)))
->>>>>>> 48c66430
+
+
+for state_order in ["zeroth", "first", "second"]:
+    filter_hyperparams = EKFHyperParams(state_order=state_order)
+    print(f"Computing filtering log likelihood and its gradients for {state_order} order EKF on single emission sequence.")
+    # Now just run filter on the bad parameters with the same emissions
+    # and see if the log likelihood is the same as the loss
+    def _new_filter_fn(my_params):
+        filtered_posterior = cdnlgssm_filter(
+            params=my_params, emissions=emissions[em_ind], t_emissions=t_emissions, hyperparams=filter_hyperparams
+        )
+        print(filtered_posterior)
+        return filtered_posterior.marginal_loglik
+
+    filter_grad_fn = value_and_grad(_new_filter_fn)
+    filter_loss, filter_grads = filter_grad_fn(new_params)
+    print(filter_loss)
+    print(jnp.max(jnp.abs(filter_grads.dynamics.drift.bias2)))
+    print(jnp.max(jnp.abs(filter_grads.dynamics.drift.bias1)))
+    print(jnp.max(jnp.abs(filter_grads.dynamics.drift.weights1)))
+    print(jnp.max(jnp.abs(filter_grads.dynamics.drift.weights2)))
+
+bp()