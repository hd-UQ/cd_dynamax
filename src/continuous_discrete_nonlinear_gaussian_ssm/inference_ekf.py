--- conflicted
+++ resolved
@@ -67,20 +67,12 @@
         Sigma_pred (D_hid,D_hid): predicted covariance.
     """
 
-<<<<<<< HEAD
-    # Initialize
-    y0 = (m, P)
-    # Predicted mean and covariance evolution, by using the EKF state order approximations
-    def rhs_all(t, y, args):
-        m, P = y
-=======
     # Predicted mean and covariance evolution, by using the EKF state order approximations
     def rhs_all(t, y, args):
         if hyperparams.state_order=='zeroth':
-            m = y
+            m, = y
         else:
             m, P = y
->>>>>>> 48c66430
 
         # TODO: possibly time- and parameter-dependent functions
         f=params.dynamics.drift.f
@@ -93,12 +85,6 @@
         # L_t = _get_params(params.dynamics.diffusion_coefficient, 2, t)
 
         # following Sarkka thesis eq. 3.158
-<<<<<<< HEAD
-        if hyperparams.state_order=='first':
-            # Evaluate the jacobian of the dynamics function at m and inputs
-            F_t=jacfwd(f)(m,u,t)
-
-=======
 
         # Evaluate the jacobian of the dynamics function at m and inputs
         F_t = jacfwd(f)(m,u,t)
@@ -108,7 +94,6 @@
             dmdt = f(m, u, t)
 
         elif hyperparams.state_order=='first':
->>>>>>> 48c66430
             # Mean evolution
             dmdt = f(m, u,t)
             # Covariance evolution
@@ -127,29 +112,18 @@
         else:
             raise ValueError('EKF hyperparams.state_order = {} not implemented yet'.format(hyperparams.state_order))
 
-<<<<<<< HEAD
-        return (dmdt, dPdt)
-
-    sol = diffeqsolve(rhs_all, t0=t0, t1=t1, y0=y0)
-    m_final, P_final = sol[0][-1], sol[1][-1]
-
-    # evals_P = jnp.linalg.eigvals(P_final)
-    # if not jnp.all(evals_P > 0):
-    #     print(f"Predicted covariance is not SPD. Most negative eigenvalue: {jnp.min(evals_P)} at t0: {t0}")
-        # bp()
-=======
         if hyperparams.state_order=='zeroth':
-            return dmdt
+            return (dmdt, )
         else:
             return (dmdt, dPdt)
 
     # Initialize
     if hyperparams.state_order=='zeroth':
-        y0 = m
+        y0 = (m,)
 
         # Compute predicted mean
         sol = diffeqsolve(rhs_all, t0=t0, t1=t1, y0=y0)
-        m_final = sol[0]
+        m_final = sol[0][-1]
 
         # Compute predicted covariance
         dt = t1 - t0
@@ -162,7 +136,6 @@
         sol = diffeqsolve(rhs_all, t0=t0, t1=t1, y0=y0)
         m_final = sol[0][-1]
         P_final = sol[1][-1]
->>>>>>> 48c66430
 
     return m_final, P_final
 
