"""Demo of fitting a simple Gaussian HMM with 2D emissions.
"""
import jax.random as jr
import matplotlib.pyplot as plt
import optax
from ssm_jax.hmm.demos.gaussian_hmm_2d import make_hmm
from ssm_jax.hmm.demos.gaussian_hmm_2d import plot_gaussian_hmm
from ssm_jax.hmm.demos.gaussian_hmm_2d import plot_gaussian_hmm_data
from ssm_jax.hmm.demos.gaussian_hmm_2d import plot_hmm_posterior
from ssm_jax.hmm.models import GaussianHMM


def main(num_timesteps=2000, plot_timesteps=200, num_em_iters=50, num_sgd_iters=2000, test_mode=False):

    true_hmm = make_hmm()
    true_states, emissions = true_hmm.sample(jr.PRNGKey(0), num_timesteps)

    if not test_mode:
        plot_gaussian_hmm(true_hmm, emissions, true_states, "True HMM")
        plot_gaussian_hmm_data(true_hmm, emissions, true_states, xlim=(0, plot_timesteps))

    print("log joint prob:    ", true_hmm.log_prob(true_states, emissions))
    print("log marginal prob: ", true_hmm.marginal_log_prob(emissions))

    # Fit a GaussianHMM with twice number of true states using EM
    print("Fit with EM")
    batch_emissions = emissions[None, ...]
    test_hmm_em = GaussianHMM.random_initialization(jr.PRNGKey(1), 2 * true_hmm.num_states, true_hmm.num_obs)
    logprobs_em = test_hmm_em.fit_em(batch_emissions, num_iters=num_em_iters)

    # Get the posterior
    print("true LL: ", true_hmm.marginal_log_prob(emissions))
    print("EM LL:  ", test_hmm_em.marginal_log_prob(emissions))
    posterior = test_hmm_em.smoother(emissions)
    most_likely_states = test_hmm_em.most_likely_states(emissions)

    if not test_mode:
        plt.figure()
        plt.plot(logprobs_em)
        plt.xlabel("EM iteration")
        plt.ylabel("Marginal log likelihood")
        plot_gaussian_hmm(test_hmm_em, emissions, most_likely_states, "EM estimate")
        plot_hmm_posterior(true_states, posterior, plot_timesteps)

    # Fit a Gaussian HMM with twice number of true states using SGD
    print("Fit with SGD")
    test_hmm_sgd = GaussianHMM.random_initialization(jr.PRNGKey(1), 2 * true_hmm.num_states, true_hmm.num_obs)
    optimizer = optax.adam(learning_rate=1e-2)
<<<<<<< HEAD
    print("hii")
    losses = test_hmm_sgd.fit_sgd(batch_emissions,
                                  optimizer=optimizer,
                                  num_epochs=num_sgd_iters)
=======

    test_hmm_sgd, losses = learning.hmm_fit_sgd(test_hmm_sgd,
                                                batch_emissions,
                                                optimizer=optimizer,
                                                num_iters=num_sgd_iters)
>>>>>>> e3aa0e0d

    # Get the posterior
    print("true LL: ", true_hmm.marginal_log_prob(emissions))
    print("SGD LL:  ", test_hmm_sgd.marginal_log_prob(emissions))
    posterior = test_hmm_sgd.smoother(emissions)
    most_likely_states = test_hmm_sgd.most_likely_states(emissions)

    if not test_mode:
        plt.figure()
        plt.plot(losses)
        plt.xlabel("Iteration")
        plt.ylabel("Loss")
        plot_gaussian_hmm(test_hmm_sgd, emissions, most_likely_states, "SGD estimate")
        plot_hmm_posterior(true_states, posterior, plot_timesteps)

    if not test_mode:
        # add plt.show at very end so the demo doesn't wait after each plot when run from command line
        plt.show()


if __name__ == "__main__":
    main()<|MERGE_RESOLUTION|>--- conflicted
+++ resolved
@@ -46,18 +46,9 @@
     print("Fit with SGD")
     test_hmm_sgd = GaussianHMM.random_initialization(jr.PRNGKey(1), 2 * true_hmm.num_states, true_hmm.num_obs)
     optimizer = optax.adam(learning_rate=1e-2)
-<<<<<<< HEAD
-    print("hii")
     losses = test_hmm_sgd.fit_sgd(batch_emissions,
                                   optimizer=optimizer,
                                   num_epochs=num_sgd_iters)
-=======
-
-    test_hmm_sgd, losses = learning.hmm_fit_sgd(test_hmm_sgd,
-                                                batch_emissions,
-                                                optimizer=optimizer,
-                                                num_iters=num_sgd_iters)
->>>>>>> e3aa0e0d
 
     # Get the posterior
     print("true LL: ", true_hmm.marginal_log_prob(emissions))
