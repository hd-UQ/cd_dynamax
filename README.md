# Overview of cd-dynamax

The primary goal of this codebase is to extend [dynamax](https://github.com/probml/dynamax) to a continuous-discrete (CD) state-space-modeling setting:

- that is, to problems where the underlying dynamics are continuous in time and measurements can arise at arbitrary (i.e., non-regular) discrete times.

To address these gaps, `cd-dynamax` modifies `dynamax` to accept irregularly sampled data and implements classical algorithms for continuous-discrete filtering and smoothing.

## Mathematical Framework: continuous-discrete state-space models

In this repository, build an expanded toolkit for learning and predicting dynamical systems that underpin real-world messy time-series data.
We move towards this goal by introducing the following flexible mathematical setting.

We assume there exists a (possibly unknown) stochastic dynamical system of form

$$dx(t) = f(x(t),t) + L(x(t),t) dw(t)$$

where $x \in \mathbb{R}^{d_x}$, $x(0) \sim \mathcal{N}(\mu_0, \Sigma_0)$, $f$ a possibly time-dependent drift function, $L$ a possibly state and/or time-dependent diffusion coefficient, and $dw$ is the derivative of a $d_x$-dimensional Brownian motion with a covariance $Q$.

We further assume that data are available at arbitrary times $\\{t_k\\}_{k=1}^K$ and observed via a measurement process dictated by

$$y(t) = h(x(t)) + \eta(t)$$

where $h: \mathbb{R}^{d_x} \mapsto \mathbb{R}^{d_y}$ creates a $d_y$-dimensional observation from the $d_x$-dimensional state of the dynamical system $x(t)$ (a realization of the above SDE), and $\eta(t)$ applies additive Gaussian noise to the observation.

We denote the collection of all parameters as $\theta = \\{f,\\  L,\\  \mu_0,\\  \Sigma_0,\\  L,\\  Q,\\  h,\\  \textrm{Law}(\eta) \\}$.

Note:

- We assume $\eta(t)$ i.i.d. w.r.t. $t$:
    - This assumption places us in the *continuous (dynamics) - discrete (observation)* setting.
    - If $\eta(t)$ had temporal correlations, we would likely adopt a mathematical setting that defines the observation process continuously in time via its own SDE.

- Other extensions of the above paradigm include categorical state-spaces and non-additive observation noise distributions
    - These can fit into our code framework (indeed, some are covered in `dynamax`), but have not been our focus.

## cd-dynamax goals and approach

For a given set of observations $Y_K = [y(t_1),\\ \dots ,\\ y(t_K)]$, we wish to:
- Filter: estimate $x(t_K) \\ | \\ Y_K, \\ \theta$
- Smooth: estimate $\\{x(t)\\}_t \\ | \\ Y_K, \\ \theta$
- Predict: estimate $x(t > t_K)\\ |\\ Y_K, \\ \theta$
- Infer parameters: estimate $\theta \\ |\\ Y_K$

All of these problems are deeply interconnected.

- In cd-dynamax, we enable filtering, smoothing, and parameter inference for a single system under multiple trajectory observations ($[Y^{(1)}, \\ \dots \\, \\ Y^{(N)}]$.
   
    - In these cases, we assume that each trajectory represents an independent realization of the same dynamics-data model, which we may be interested in learning, filtering, smoothing, or predicting.
        - In the future, we would like to have options to perform hierarchical inference, where we assume that each trajectory came from a different, yet similar set of system-defining parameters $\theta^{(n)}$.

    - We implement such filtering/smoothing algorithms in a fast, autodifferentiable framework, we enable usage of modern general-purpose tools for parameter inference (e.g., stochastic gradient descent, Hamiltonian Monte Carlo).

- In cd-dynamax, we take onto the parameter inference case by relying on marginalizing out unobserved states $\\{x(t)\\}_t$
    
    - this is a design choice of ours, other alternatives are possible.
    - This marginalization is performed (approximately, in cases of non-linear dynamics) via filtering/smoothing algorithms.

## Codebase status

- We are leveraging [dynamax](https://github.com/probml/dynamax) code
    - Currently, based on a local directory with [dynamax pull at version '0.1.1+147.g3ad2ac5'](./dynamax)
        - Synching and updates to new dynamax versions is ONGOING, just making sure it all runs smoothly both in CPU and GPUs, stay tuned!

- We have implemented [continuous-discrete linear and non-linear models](./src/README.md), along with filtering and smoothing algorithms.
    - If you are simulating data from a non-linear SDE, it is recommended to use [`model.sample(..., transition_type="path")`](./src/ssm_temissions.py#L208), which runs an SDE solver.
        - [Default behavior](./src/ssm_temissions.py#L204) is to perform Gaussian approximations to the SDE.

- For comparison purposes, we provide example notebooks for linear continuous-discrete filtering/smoothing under regular and irregular sampling
    - [Tracking](./src/notebooks/linear/cdlgssm_tracking.ipynb)
    - [Parameter estimation](./src/notebooks/non_linear/cdnlgssm_hmc.ipynb) that marginalizes out un-observed dynamics via auto-differentiable filtering (MLE via SGD; uncertainty quantification via HMC)

- For more interesting continuous-discrete, nonlinear models, see our new [tutorials](./src/notebooks/tutorial) for examples of how to use the codebase.
    - We provide a [tutorial REAMDE](./src/notebooks/tutorial/README.md) describing each of the tutorials
    - Highlights include a [notebook for learning neural network based drift functions](./src/notebooks/tutorial/cdnlgssm_NeuralNetDrift_NUTS_initwithSGD_partialObs.ipynb) from partial, noisy, irregularly-spaced observations!

## Conda environment

- We provide a working conda environment
    - with dependencies installed using the pip-based requirements file

```bash
# For CPU
<<<<<<< HEAD
$ conda create --name hduq_nodynamax python=3.11.4
$ conda activate hduq_nodynamax
$ conda install pip
$ pip install -r hduq_pip_nodynamax_requirements.txt

# For GPU
$ conda create --name hduq_nodynamax_GPU python=3.11.4
$ conda activate hduq_nodynamax_GPU
$ conda install pip
$ pip install -r hduq_pip_nodynamax_requirements.txt
=======
$ conda create --name cd_dynamax python=3.11.4
$ conda activate cd_dynamax
$ conda install pip
$ pip install -r hduq_cd_dynamax_requirements.txt

# For GPU
$ conda create --name cd_dynamax_GPU python=3.11.4
$ conda activate cd_dynamax_GPU
$ conda install pip
$ pip install -r hduq_cd_dynamax_requirements.txt
>>>>>>> bf25e390
$ pip install --upgrade "jax[cuda12_pip]" -f https://storage.googleapis.com/jax-releases/jax_cuda_releases.html
$ pip install jax==0.4.13 jaxlib==0.4.13+cuda12.cudnn89 -f https://storage.googleapis.com/jax-releases/jax_cuda_releases.html
```
<|MERGE_RESOLUTION|>--- conflicted
+++ resolved
@@ -81,18 +81,6 @@
 
 ```bash
 # For CPU
-<<<<<<< HEAD
-$ conda create --name hduq_nodynamax python=3.11.4
-$ conda activate hduq_nodynamax
-$ conda install pip
-$ pip install -r hduq_pip_nodynamax_requirements.txt
-
-# For GPU
-$ conda create --name hduq_nodynamax_GPU python=3.11.4
-$ conda activate hduq_nodynamax_GPU
-$ conda install pip
-$ pip install -r hduq_pip_nodynamax_requirements.txt
-=======
 $ conda create --name cd_dynamax python=3.11.4
 $ conda activate cd_dynamax
 $ conda install pip
@@ -103,7 +91,6 @@
 $ conda activate cd_dynamax_GPU
 $ conda install pip
 $ pip install -r hduq_cd_dynamax_requirements.txt
->>>>>>> bf25e390
 $ pip install --upgrade "jax[cuda12_pip]" -f https://storage.googleapis.com/jax-releases/jax_cuda_releases.html
 $ pip install jax==0.4.13 jaxlib==0.4.13+cuda12.cudnn89 -f https://storage.googleapis.com/jax-releases/jax_cuda_releases.html
 ```
