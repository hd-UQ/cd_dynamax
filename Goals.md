# CD-Dynamax 

Goal is to extend dynamax to deal with irregular sampling, via continuous-discrete dynamics modeling

## Codebase progress and status

<<<<<<< HEAD
- Continuous-discrete extension (filtering and smoothing) for linear gaussian systems is implemented.
    - Test passes for regular sampling-based [cdlgssm_test_filter_linear_TRegular](./src/cdlgssm_test_filter_linear_TRegular.py).
        - Note that after SGD learning, comparison between discrete and continuous-discrete models is not easy due to different parameterizations.
            - Although filtered means and covs are not exactly equal, plots showcase they are quite accurate in both models.
=======
- Continuous-dscrete extension (filtering and smoothing) for linear gaussian systems is implemented.
    - Test passes for regular sampling [cdlgssm_test_filter](./src/cdlgssm_test_filter.py).
            - After SGD learning (which is accurate), filtered means and covs are not accurate anymore:
                - Why is this happening?
    - Irregular sampling demo in [cdlgssm_tracking](./src/notebooks/linear/cdlgssm_tracking.ipynb).
>>>>>>> 86412dbd

    - Test passes for regular sampling-based [cdlgssm_test_smoother](./src/cdlgssm_test_filter.py)
        - CD smoother type 1, as in Sarkka's Algorithm 3.17 matches discrete-time solution
        - CD smoother type 2, as in Sarkka's Algorithm 3.18 does not match discrete-time solutions
            - Performance is close though: are these related to differential equation solver differences?

    - Notebooks        
        - Irregular sampling demo in [cdlgssm_tracking](./src/example_notebooks/cdlgssm_tracking.ipynb).

- Continuous-discrete extension (filtering and smoothing) implemented for non-linear gaussian systems.
    - Implemented UKF, EKF, and EnKF.
    - Implemented Extended Kalman Smoother (EKS)
        - UKS and EnKF PENDING
    
    - Tests pass for linear model with regular sampling-based [cdnlgssm_test_filter_linear_TRegular](./src/cdnlgssm_test_filter_linear_TRegular.py).
        - Namely, we compare that
            1. A CDNLGSSM model with linearity asusmptions provides same model as CDLGSSM model
                - Based on both first and second order approximations to SDE (equivalent for linear SDEs)
            2. A CDNLGSSM model with EKF filtering provides same results than a KF in CDLGSSM model
                - Based on first and second order EKF approximations (equivalent for linear SDEs)
                - Both for pre- and post-fit of parameters with SGD, using EKF for logmarginal computations
            3. A CDNLGSSM model with UKF filtering provides PENDING
            4. A CDNLGSSM model with EnKF filtering provides PENDING
                - Pending improvements to EnKF:
                    - try to get consistency on Linear Gaussian case.
                    - can build jacobian-based observation H within EnKF (instead of particle approximations)

    - Tests pass for linear model with regular sampling-based [cdnlgssm_test_smoother_linear_TRegular](./src/cdnlgssm_test_smoother_linear_TRegular.py).
        - Namely, we compare that
            1. A CDNLGSSM model with EKF smoothing PENDING
                - Need to debug errors and fixed smoother
            1. A CDNLGSSM model with UKF smoothing PENDING
            1. A CDNLGSSM model with EnKF smoothing PENDING

    - Notebooks
        - Notebook w/ pendulum at regular time intervals showing cd-UKF, cd-EKF, cd-EnKF vs d-UKF, d-EKF. 

        - Notebook w/ pendulum at irregular time intervals using cd-UKF, cd-EKF, cd-EnKF

        - Notebooks w/ pendulum showing 
            - at regular time interval cd-UKS, cd-EKS vs d-UKS, d-EKS
            - at irregular time intervals cd-UKS and cd-EKS

### Parameter estimation

<<<<<<< HEAD
- Fit SGD works for continuous-discrete linear and non-linear models
    - We can compute MLE model parameter estimates based on different filtering algorithms
    - Does it make sense to use smoothing to compute logmarginal used by SGD?
=======
- Fit SGD and HMC works for continuous-discrete linear and non-linear models
    - We can compute MLE and posterior model parameter estimates based on different filtering/smoothing algorithms 
        - Linear models (using continuous-discrete non-linear codebase): [cdnlgssm_hmc](./src/notebooks/non_linear/cdnlgssm_hmc.ipynb)
        - Non-linear models: Pending
>>>>>>> 86412dbd
    
- Pending: 
	- Generalize learnable function params property to deal with multiple parameters (e.g., weights and biases).
        - TODO: Add notebook showcasing parameter estimation accuracy in a truly non-linear model (port from add_validation branch)
        
    - ContDiscreteLinearGaussianConjugateSSM:
        - Can we derive Conjugate priors for continuous-discrete linear dynamic paraemeters?

    - EM is not implemented

### Uncertainty Quantification

- Via Hamiltonian Monte Carlo (HMC)
    - [cdnlgssm_hmc](./src/notebooks/non_linear/cdnlgssm_hmc.ipynb)

- Hierarchical uncertainty quantification
    - via Empirical Bayes
        - Incorporate priors over parameters
        - Define prior hyperparameters as new dynamax "parameters"
        - Use Monte Carlo to average over many realizations of parameters
        - Let SGD learn hyperparameters of prior via MC-based loss
    
# To dos

## Initial pending

- For SIAM UQ conference, show HMC working in a cd-linear setting assuming linear and non-linear models (i.e., show that EKF reproduces results of basic KF approach)
    - Plot true latent states Vs filtered-smoothed latents
    - Plot true emissions (no noise) Vs true observed data Vs estimated emissions (estimated mean + estimated covariance)
    
    - How hard it is to learn the initial distribution?
        - Help inference with fixed initial distribution, or at least not-learnable

### Code optimization (All Pending)

- Pending:
    - Can CD-dynamax deal with noiseless state evolution?
        - i.e, ODE mode
        - i.e., What happens if Q=0
    - fit_SGD function with validation option, given train-validation data (preliminary existing in add_validation branch)   
	- build a lax_scan_debug function that behaves like lax.scan but actually just implements a for loop for easy debugging
	- Matt needs to un-install dynamax so that he can change dynamax code and have it work
	- add predicted_means/covs to lgssm_filter (in dynamax code)
	- use `output_fields` in filters to control granularity of returned posterior
	- Diffeqsolve
		- debug feature

## For v1 

- Tests for linear and nonlinear CD with regular and irregular sampling

- Notebooks for linear and nonlinear CD with regular and irregular sampling
    - Linear:
        - [Tracking](./src/notebooks/linear/cdlgssm_tracking.ipynb)
        - [Parameter learning (regular times)](./src/notebooks/linear/cdlgssm_learnParams_oscillator_fixedSampleRate.ipynb)
        - [Parameter learning (irregular times)](./src/notebooks/linear/cdlgssm_learnParams_oscillator_irregularSampleRate.ipynb)
    - [Pendulum](./src/notebooks/non_linear/cd_ekf_ukf_pendulum.ipynb)
    - Lorenz 63: [regular times](./src/notebooks/non_linear/cd_ekf_ukf_enkf_Lorenz63.ipynb), [irregular times](./src/notebooks/non_linear/cd_ekf_ukf_enkf_Lorenz63_irregular_times.ipynb)

<<<<<<< HEAD
- Uncertainty quantification via HMC
    - How to deal with MLE vs MAP
        - Simply editing log-priors? (Iñigo)
        - Editing fit_sgd with an argument?
=======
>>>>>>> 86412dbd
    
### For v1.5

- Process inputs in dynamic functions

- How to deal with MLE vs MAP
    - Simply editing log-priors? (Iñigo)
    - Editing fit_sgd with an argument?

- Allow for input times to be different from measurement times?

## For v2

- How to modify learnable parameters, to have a parameter set
    - Build it for linear function with weights and biases
- How to be able to initialize params across many NL functions
    - Maybe within function wrapper?

- Modify the pushforward to incorporate physics + NN
    - How to incorporate DL within Jax?

## Longer term ideas

## Uncertainty Quantification

- Via Monte Carlo approches
    - using plain Monte Carlo
    - using HMC
    - using other MCMC?

- Hierarchical uncertainty quantification
    - via Empirical Bayes
        - Incorporate priors over parameters
        - Define prior hyperparameters as new dynamax "parameters"
        - Use Monte Carlo to average over many realizations of parameters
        - Let SGD learn hyperparameters of prior via MC-based loss
        
## New non-linear models

- lorenz

- glucose-insulin

- hormone models
    - Clark model, is based on delayed ODEs
        - See original equation [in Appendix A here](https://arxiv.org/abs/1712.00117)
            - It seems that [we simulated with fixed delta (tau), by providing those delayed values via indexing](https://github.com/iurteaga/hmc/blob/master/src/clark_dde.m)
    - [Graham + Selgrade model](https://www.sciencedirect.com/science/article/abs/pii/S0022519317300073?via%3Dihub)
        - This is an ODE
    - [Reduced Graham, Elhadad + Albers model](https://www.sciencedirect.com/science/article/abs/pii/S0025556423000202?via%3Dihub)
        - A version available [in arxiv](https://arxiv.org/abs/2006.05034)
        - this is clearly an ODE!
        

## Others

- Understand what info version of code is for, and implement if needed

- Can we have EM for CD?
    - The m-step requires MLE for continuous-time linear parameters
    - EM will not be trivial for nonlinear ssms
       
### Extend our codebase to incorporate continuous-time inputs

- Currently, the codebase supports inputs only at measurement times

- Moreover, these inputs currently couple to the dynamics and measurements discretely (creating a discontinuity in the state and measurement trajectories):
    - The dynamics are pushed-forward between measurement timepoints $[t_0,t_1]$, then the state at time $t_1$ is updated (additively) by a linear function $B$ of input at time $t_0$, $Bu(t_0)$.
        - $x(t_1) := Fx(t_0) + Bu(t_0) + noise_Q$
    - The emission at time $t_1$ is then updated (additively) by a linear function $D$ of input at time $t_0$, $Du(t_0)$.
        - $y(t_1) := Hx(t_1) + Du(t_0) + noise_R$

- GOALS:
  
  - to allow for input times to be different from measurement times
  
  - extend to continuous coupling of $u(t)$ to the state and measurement dynamics---how?
    - Do we interpolate $u(t)$ between input-measurement times?

# Publication plan

Hybrid modeling = dynamics defined by combination of mechastinic + ML functions 
 
## Methods contibution

- Hybrid modeling with Hierarchical UQ
    - Open Questions:
        - What is it out there? Relevant literature
        - How to deal-disentangle with uncertainty coming from ML Vs Mechanistic?
        - Is it worth-novel without Hierarchy?

## Application papers

1. UQ over CD mechanistic models
    - Hormones
        - Simulated example: parameter UQ under partial & noisy state observations
            - How to deal with Delayed ODE?
        - Contributions
            - first to consider CD observations for this model
            - UQ over models?
        
        - MLCH2024
        
    - Travis Gibson
        - Custom code exists, does he want to transfer to CD-dynamax?
        - Contribution:
            - CD more natural for this setting
    - Dave?
    - Melike?

2. Mechanistic + ML drift fitting to data (point estimate parameter learning)
    - Travis Gibson

3. JAMIA perspective on fast and flexible tools to do UQ over mechanistic models?
    - Due July 1st 2024
    
4. Hierarchical UQ over CD dynamics
    - Hormones
    - Travis?
    - Emily?
    
5. Hybrid modeling with (Hierarchical) UQ
    - Hormones
    - Travis 
    - Emily
  
? Continuous-Discrete time bandits
    - 
    
- CD-conjugate priors
    - Do they exist?
    - Can we derive them?


# Big picture

- CD-UQ
    - References out there
    - Solutions in the linear case? conjugate priors?
    
- Learn a RHS with uncertainty (via GP or NN)...either purely data-driven and/or hybrid modeling.

- What priors to use for hybrid UQ
    - Mechanistic case over parameters
        - validity of solution (protect from explosive cases)

    - Hybrid
        - Parameter Vs function uncertainty
        
    - Combined
        - Enforcing physical constraints
        
- Extend CD-Dynamax to
    - Non-Gaussian Emission distributions
    - Consider other state processes
        - e.g., gamma process for latent states
        
- Unidentifiability questions
    - Disentangling uncertainty
        - emissions Vs states
        - mechanistic Vs ML
    - Learning/identifying equiprovable regions of space
        - Learning low-d mappings for equiprovable regions of parameter space<|MERGE_RESOLUTION|>--- conflicted
+++ resolved
@@ -4,18 +4,10 @@
 
 ## Codebase progress and status
 
-<<<<<<< HEAD
 - Continuous-discrete extension (filtering and smoothing) for linear gaussian systems is implemented.
     - Test passes for regular sampling-based [cdlgssm_test_filter_linear_TRegular](./src/cdlgssm_test_filter_linear_TRegular.py).
         - Note that after SGD learning, comparison between discrete and continuous-discrete models is not easy due to different parameterizations.
             - Although filtered means and covs are not exactly equal, plots showcase they are quite accurate in both models.
-=======
-- Continuous-dscrete extension (filtering and smoothing) for linear gaussian systems is implemented.
-    - Test passes for regular sampling [cdlgssm_test_filter](./src/cdlgssm_test_filter.py).
-            - After SGD learning (which is accurate), filtered means and covs are not accurate anymore:
-                - Why is this happening?
-    - Irregular sampling demo in [cdlgssm_tracking](./src/notebooks/linear/cdlgssm_tracking.ipynb).
->>>>>>> 86412dbd
 
     - Test passes for regular sampling-based [cdlgssm_test_smoother](./src/cdlgssm_test_filter.py)
         - CD smoother type 1, as in Sarkka's Algorithm 3.17 matches discrete-time solution
@@ -23,7 +15,7 @@
             - Performance is close though: are these related to differential equation solver differences?
 
     - Notebooks        
-        - Irregular sampling demo in [cdlgssm_tracking](./src/example_notebooks/cdlgssm_tracking.ipynb).
+        - Irregular sampling demo in [cdlgssm_tracking](./src/notebooks/linear/cdlgssm_tracking.ipynb).
 
 - Continuous-discrete extension (filtering and smoothing) implemented for non-linear gaussian systems.
     - Implemented UKF, EKF, and EnKF.
@@ -61,20 +53,13 @@
 
 ### Parameter estimation
 
-<<<<<<< HEAD
 - Fit SGD works for continuous-discrete linear and non-linear models
     - We can compute MLE model parameter estimates based on different filtering algorithms
     - Does it make sense to use smoothing to compute logmarginal used by SGD?
-=======
-- Fit SGD and HMC works for continuous-discrete linear and non-linear models
-    - We can compute MLE and posterior model parameter estimates based on different filtering/smoothing algorithms 
-        - Linear models (using continuous-discrete non-linear codebase): [cdnlgssm_hmc](./src/notebooks/non_linear/cdnlgssm_hmc.ipynb)
-        - Non-linear models: Pending
->>>>>>> 86412dbd
     
 - Pending: 
 	- Generalize learnable function params property to deal with multiple parameters (e.g., weights and biases).
-        - TODO: Add notebook showcasing parameter estimation accuracy in a truly non-linear model (port from add_validation branch)
+        - TODO: Add notebook showcasing parameter estimation accuracy (port from add_validation branch)
         
     - ContDiscreteLinearGaussianConjugateSSM:
         - Can we derive Conjugate priors for continuous-discrete linear dynamic paraemeters?
@@ -84,7 +69,7 @@
 ### Uncertainty Quantification
 
 - Via Hamiltonian Monte Carlo (HMC)
-    - [cdnlgssm_hmc](./src/notebooks/non_linear/cdnlgssm_hmc.ipynb)
+    - [Example notebook](to be added, based on Initial pending below)
 
 - Hierarchical uncertainty quantification
     - via Empirical Bayes
@@ -130,21 +115,14 @@
     - [Pendulum](./src/notebooks/non_linear/cd_ekf_ukf_pendulum.ipynb)
     - Lorenz 63: [regular times](./src/notebooks/non_linear/cd_ekf_ukf_enkf_Lorenz63.ipynb), [irregular times](./src/notebooks/non_linear/cd_ekf_ukf_enkf_Lorenz63_irregular_times.ipynb)
 
-<<<<<<< HEAD
 - Uncertainty quantification via HMC
     - How to deal with MLE vs MAP
         - Simply editing log-priors? (Iñigo)
         - Editing fit_sgd with an argument?
-=======
->>>>>>> 86412dbd
     
 ### For v1.5
 
 - Process inputs in dynamic functions
-
-- How to deal with MLE vs MAP
-    - Simply editing log-priors? (Iñigo)
-    - Editing fit_sgd with an argument?
 
 - Allow for input times to be different from measurement times?
 
